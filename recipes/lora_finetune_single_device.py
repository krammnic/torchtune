# Copyright (c) Meta Platforms, Inc. and affiliates.
# All rights reserved.
#
# This source code is licensed under the BSD-style license found in the
# LICENSE file in the root directory of this source tree.

import sys
import time

from functools import partial
from typing import Any, Dict, Optional, Union
from warnings import warn

import torch
import torchtune.modules.common_utils as common_utils
from omegaconf import DictConfig, ListConfig

from torch import nn
from torch.optim import Optimizer
from torchdata.stateful_dataloader import StatefulDataLoader
from torchtune import config, modules, training, utils
from torchtune.config._utils import _get_component_from_path
from torchtune.data import padded_collate_packed
from torchtune.datasets import ConcatDataset
from torchtune.modules.peft import (
    get_adapter_params,
    get_adapter_state_dict,
    get_lora_module_names,
    get_merged_lora_ckpt,
    set_trainable_params,
    validate_missing_and_unexpected_for_lora,
)
from torchtune.modules.transforms.tokenizers import has_trainable_tokens
from torchtune.recipe_interfaces import FTRecipeInterface
from torchtune.training import DummyProfiler, PROFILER_KEY

from tqdm import tqdm

log = utils.get_logger("DEBUG")


class LoRAFinetuneRecipeSingleDevice(FTRecipeInterface):
    """
    LoRA finetuning recipe for dense transformer-based LLMs such as Llama2. This recipe is optimized
    for single GPU training. Training on CPU is not supported.

    Features:
        - Activation Checkpointing. This can be controlled using the ``enable_activation_checkpointing``
            flag. Activation checkpointing helps reduce the memory footprint since we no longer keep
            activations in memory and instead recompute them during the backward pass. This is especially
            helpful for larger batch sizes when you're memory constrained. But these savings in memory
            come at the cost of training performance. In most cases training can slow-down quite a bit as
            a result of this activation recomputation.

        - Activation Offloading. This can be controlled using the ``enable_activation_offloading``
            flag. Activation offloading is a technique similar to activations checkpointing that helps
            reduce the memory footprint to prevent OOMs on CUDA and enable bigger batches. Where activations
            checkpointing drops the activation in the forward to recompute it later in the backward,
            activations offloading will drop the activation in the forward to the CPU and bring it
            back during the backward pass. As always, there is a tradeoff--these savings in memory can
            come at the cost of training performance and CPU resources. To recover some runtime cost,
            we've added an option to enable offloading on a different stream to permit overlapping with
            the computation. This option is currently only available on PyTorch 2.5 or later and will
            be enabled by default if an acceptable torch version is found. Activation offloading can be
            used in conjunction with activation checkpointing.

        - Precision. Full fp32 and bf16 training are supported. Precision is controlled using the ``dtype``
            flag. When ``dtype=bf16``, all activations, gradients and optimizer states are in bfloat16. In
            most cases this should halve the memory footprint of full precision (fp32) training, without
            loss in model quality (will depend on the model, training data and other settings). For
            GPUs which do not support bfloat16, we fall back to fp32. Mixed precision training and fp16
            precision are currently not supported.

        - Gradient Accumulation. You can simulate larger batch sizes by accumulating gradients. This is
            controlled using the ``gradient_accumulation_steps`` flag.

                Total Batch Size = batch_size * gradient accumulation steps.

            For example: with batch_size=1 and gradient_accumulation_steps=32 we get a total batch size of 32.

            Gradient accumulation is especially useful when you are memory constrained. In this case,
            accumulating gradients might give you better training speed than enabling activation
            checkpointing.

        - Lower precision optimizers. This recipe supports lower-precision optimizers from the bitsandbytes
            library (https://huggingface.co/docs/bitsandbytes/main/en/index). We've tested the recipe with
            8-bit AdamW and Paged AdamW.

        - Checkpointing. Model weights are checkpointed both at the end of each epoch and at the end of
            training. Currently we checkpoint both the adapter weights (trainable params only) and the
            complete merged weights (adapter weights added back to the base model). For more details
            please take a look at our LoRA tutorial
            (https://pytorch.org/torchtune/main/tutorials/lora_finetune.html).

            Optimizer State and recipe state (seed, total_epochs, number of epochs run etc) are
            only saved at the end of a given epoch and used in case of resuming training. Resuming
            training is controlled by the ``resume_from_checkpoint`` flag. Mid-epoch checkpointing is
            currently not supported.

            For more details on the checkpointer, please take a look at
            our checkpointer deepdive (https://pytorch.org/torchtune/main/tutorials/checkpointer.html).

        - Logging. Terminal, Disk, WandB and TensorBoard are all supported.

        - Gradient Clipping. Gradient clipping is supported using the ``clip_grad_norm`` flag. By default,
            ``clip_grad_norm`` is set to ``None``. If you only want to log the grad norm, you can set
            ``clip_grad_norm='inf'``.

    For a full list of example configs for this recipe, run ``tune ls`` on the command line. Each config
    has example commands for how to kick-off training.

    Args:
        cfg (DictConfig): OmegaConf object parsed from yaml file

    Raises:
        ValueError: If ``dtype`` is set to fp16.
        RuntimeError: If ``dtype`` is set to bf16 and the hardware does not support bf16.
        RuntimeError: If ``enable_activation_offloading`` is True and device is not CUDA.
        RuntimeError: If ``enable_activation_offloading`` is True and ``enable_activation_checkpointing`` is False.
        RuntimeError: If ``left_pad_sequence`` is set as the data collator

    """

    def __init__(self, cfg: DictConfig) -> None:
        self._device = utils.get_device(device=cfg.device)
        # Reduced precision logic
        self._dtype = training.get_dtype(cfg.dtype, device=self._device)
        # fp16 precision is explicitly disabled as it is not supported in this
        # recipe (for example, no gradient scaling).
        if self._dtype == torch.float16:
            raise ValueError(
                "fp16 precision is not supported in this recipe. Please use fp32 or bf16."
            )

        # logging attributes
        self._output_dir = cfg.output_dir
        self._log_every_n_steps = cfg.get("log_every_n_steps", 1)
        self._log_peak_memory_stats = cfg.get("log_peak_memory_stats", False)

        if self._log_peak_memory_stats and self._device.type == "cpu":
            log.info(
                "log_peak_memory_stats was set to True, however, training uses cpu. Setting log_peak_memory_stats=False."
            )
            self._log_peak_memory_stats = False

        # These are public properties which are updated by the checkpoint loader
        # when ``resume_from_checkpoint`` is `True` or validated in tests
        self.seed = training.set_seed(
            seed=cfg.seed, debug_mode=cfg.get("cudnn_deterministic_mode", None)
        )
        self.epochs_run = 0
        self.total_epochs = cfg.epochs
        self.max_steps_per_epoch = cfg.max_steps_per_epoch
        self.global_step = 0
        self._resume_from_checkpoint = cfg.resume_from_checkpoint
        self._save_adapter_weights_only = cfg.get("save_adapter_weights_only", False)
        self._gradient_accumulation_steps = cfg.gradient_accumulation_steps
        self._clip_grad_norm = cfg.get("clip_grad_norm", None)

        # activation checkpointing/offloading
        self._enable_activation_checkpointing = cfg.get(
            "enable_activation_checkpointing", False
        )
        self._enable_activation_offloading = cfg.get(
            "enable_activation_offloading", False
        )
        if self._enable_activation_offloading:
            if self._device.type != "cuda":
                raise RuntimeError(
                    "enable_activation_offloading should only be True when training on CUDA"
                )
            if not self._enable_activation_checkpointing:
                raise RuntimeError(
                    "enable_activation_offloading should only be True when enable_activation_checkpointing is True"
                )
        elif (
            self._enable_activation_checkpointing
            and cfg.checkpointer.model_type != "LLAMA3_VISION"
        ):
            utils.log_rank_zero(
                log,
                "Hint: enable_activation_checkpointing is True, but enable_activation_offloading isn't. "
                "Enabling activation offloading should reduce memory further.",
            )

    def load_checkpoint(self, cfg_checkpointer: DictConfig) -> Dict[str, Any]:
        """
        Extract the checkpoint state from file and validate. This includes the
        base model weights. If resume_from_checkpoint is True, this also includes
        the adapter weights and recipe state
        """
        self._checkpointer = config.instantiate(
            cfg_checkpointer,
            should_load_recipe_state=self._resume_from_checkpoint,
        )
        checkpoint_dict = self._checkpointer.load_checkpoint()

        if self._resume_from_checkpoint:
            if training.ADAPTER_KEY not in checkpoint_dict:
                raise ValueError(
                    "Adapter weights not found. Please ensure a valid adapter checkpoint is provided."
                )
            # _update_recipe_state will throw an exception if the recipe state is not corrctly loaded
            # no need to check here
            self._update_recipe_state(checkpoint_dict)
        return checkpoint_dict

    def _update_recipe_state(self, ckpt_dict: Dict[str, Any]) -> None:
        """
        Updates the recipe state from checkpoint.
        """
        try:
            self.epochs_run = ckpt_dict[training.EPOCHS_KEY]

            # on mismatch, warn the user and prevent the override
            if self.seed != ckpt_dict[training.SEED_KEY]:
                warn(
                    message=(
                        "Config value for seed does not match the checkpoint value, "
                        f"using the checkpoint value: {ckpt_dict[training.SEED_KEY]}"
                    )
                )
                self.seed = ckpt_dict[training.SEED_KEY]
            if self.max_steps_per_epoch != ckpt_dict[training.MAX_STEPS_KEY]:
                warn(
                    message=(
                        "Config value for max_steps_per_epoch does not match the checkpoint value, "
                        f"using the checkpoint value: {ckpt_dict[training.MAX_STEPS_KEY]}"
                    )
                )
                self.max_steps_per_epoch = ckpt_dict[training.MAX_STEPS_KEY]

            # on mismatch, warn the user but allow the override
            if self.total_epochs != ckpt_dict[training.TOTAL_EPOCHS_KEY]:
                warn(
                    message=(
                        "Config value for total_epochs does not match the checkpoint value, "
                        f"using the config value: {self.total_epochs}"
                    )
                )

        except KeyError as e:
            raise KeyError(
                "Checkpoint does not contain the required keys needed for updating recipe state. "
                "Are you sure you passed in the right recipe checkpoint?"
            ) from e

    def setup(self, cfg: DictConfig) -> None:
        """
        Setup the recipe state. This includes recipe state (if resume_from_checkpoint is True),
        model, tokenizer, loss, optimizer, learning rate scheduler, sampler, and dataloader.
        """
        self._metric_logger = config.instantiate(cfg.metric_logger)

        # log config with parameter override
        self._metric_logger.log_config(cfg)

        self._compile = cfg.compile
        if cfg.device == "npu" and cfg.compile:
            raise ValueError(
                "NPU does not support model compilation. Please set `compile: False` in the config."
            )
        checkpoint_dict = self.load_checkpoint(cfg_checkpointer=cfg.checkpointer)

        # hack to toggle to the low cpu ram version of the reparametrize_as_dtype
        # hook based on the config.
        common_utils._use_low_cpu_ram = cfg.get("low_cpu_ram", False)

        # set up model
        self._model = self._setup_model(
            cfg_model=cfg.model,
            enable_activation_checkpointing=self._enable_activation_checkpointing,
            enable_activation_offloading=self._enable_activation_offloading,
            compile_model=cfg.compile,
            base_model_state_dict=checkpoint_dict[training.MODEL_KEY],
            lora_weights_state_dict=(
                checkpoint_dict[training.ADAPTER_KEY]
                if self._resume_from_checkpoint
                else None
            ),
        )

        self._tokenizer = config.instantiate(cfg.tokenizer)
        log.info("Tokenizer is initialized from file.")

        self._optimizer = self._setup_optimizer(
            cfg_optimizer=cfg.optimizer,
            opt_state_dict=(
                checkpoint_dict[training.OPT_KEY]
                if self._resume_from_checkpoint
                else None
            ),
        )

        # initialize loss
        self._loss_fn = config.instantiate(cfg.loss)
        if self._compile:
            self._loss_fn = training.compile_loss(self._loss_fn)

        if self._loss_fn.__class__.__name__ == "CEWithChunkedOutputLoss":
            # set num_output_chunks for model
            self._model.set_num_output_chunks(self._loss_fn.num_output_chunks)

        log.info("Loss is initialized.")

        # Dataloader depends on the tokenizer and loss_fn and should be
        # setup after all of these are setup
        collate_name = cfg.get("collate_fn", "torchtune.data.padded_collate_sft")
        self._dataloader = self._setup_data(
            cfg_dataset=cfg.dataset,
            shuffle=cfg.shuffle,
            batch_size=cfg.batch_size,
            collate_fn=collate_name,
            dataloader_state_dict=(
                checkpoint_dict[training.DATALOADER_KEY]
                if self._resume_from_checkpoint
                else None
            ),
        )

        # Finally update the recipe state which can only be correctly set after all of the
        # other components have been initialized and updated.

        # Number of training steps in each epoch depends on the number of batches produced
        # by the dataloader and the max_steps_per_epoch param set by the user and is used
        # for logging and tracking training state. This should be computed after the dataloader
        # has been setup
        self._steps_per_epoch = (
            len(self._dataloader) // self._gradient_accumulation_steps
        )
        if (
            self.max_steps_per_epoch is not None
            and self.max_steps_per_epoch < self._steps_per_epoch
        ):
            self._steps_per_epoch = self.max_steps_per_epoch
            self.global_step = self.epochs_run * self._steps_per_epoch

        # Learning rate scheduler can only be set up after number of steps
        # has been computed
        self._lr_scheduler = self._setup_lr_scheduler(
            cfg_lr_scheduler=cfg.lr_scheduler,
            num_training_steps=self.total_epochs * self._steps_per_epoch,
            last_epoch=self.global_step - 1,
        )

        # Set up profiler, returns DummyProfiler (nullcontext object with no-op `step` method)
        # if cfg is missing profiler key or if `cfg.profiler.enabled = False
        self._profiler = self._setup_profiler(cfg.get(PROFILER_KEY, None))

        # Used to ignore labels for loss computation
        self.ignore_labels_cache = torch.full(
            (cfg.batch_size, 1), self._loss_fn.ignore_index, device=self._device
        )

    def _setup_profiler(
        self, cfg_profiler: Optional[DictConfig] = None
    ) -> Union[torch.profiler.profile, DummyProfiler]:
        """
        Parses the `profiler` section of top-level `cfg` and sets up profiler

        Args:
            cfg_profiler (Optional[DictConfig]): ``profiler`` section of the top-level ``cfg`` (the main config passed to
                `recipe.main`). Default None.

        Returns:
            profiler: Union[torch.profiler.profile, DummyProfiler] - DummyProfiler is a nullcontext with no-op methods
            for `start`, `stop`, and `step` that can be used in place of `torch.profiler.profile` if profiler is not enabled such
            that the instrumented training loop does not need to be changed profiling is disabled.

        The profiler config can be provided in configs under the `profiler` key with the following layout:

        .. code-block:: yaml
            profiler:
                enabled: bool

                #Output directory of trace artifacts
                output_dir: str

            #`torch.profiler.ProfilerActivity` types to trace
            cpu: bool
            cuda: bool

                #Trace options
                profile_memory: bool
                with_stack: bool
                record_shapes: bool
                with_flops: bool

            # `torch.profiler.schedule` options:
            # wait_steps -> wait, warmup_steps -> warmup, active_steps -> active, num_cycles -> repeat
            wait_steps: int
            warmup_steps: int
            active_steps: int
            num_cycles: int
        """

        # Missing profiler section in config, assume disabled
        if cfg_profiler is None:
            cfg_profiler = DictConfig({"enabled": False})

        # Check that component is included and set correctly
        if cfg_profiler.get("_component_", None) is None:
            cfg_profiler["_component_"] = "torchtune.training.setup_torch_profiler"
        else:
            assert (
                cfg_profiler.get("_component_")
                == "torchtune.training.setup_torch_profiler"
            ), "Only torch profiler supported currently: component must be `torchtune.training.setup_torch_profiler`"

        profiler, profiler_cfg = config.instantiate(cfg_profiler)

        log.info(f" Profiler config after instantiation: {profiler_cfg}")

        self.profiler_profile_memory = profiler_cfg.get("profile_memory", False)
        if profiler_cfg["enabled"]:
            self.profiler_wait_steps = profiler_cfg["wait_steps"]
            self.profiler_warmup_steps = profiler_cfg["warmup_steps"]
            self.profiler_active_steps = profiler_cfg["active_steps"]

        return profiler

    def _setup_model(
        self,
        cfg_model: DictConfig,
        enable_activation_checkpointing: bool,
        enable_activation_offloading: bool,
        compile_model: bool,
        base_model_state_dict: Dict[str, Any],
        lora_weights_state_dict: Optional[Dict[str, Any]] = None,
    ) -> nn.Module:
        with training.set_default_dtype(self._dtype), self._device:
            model = config.instantiate(cfg_model)

        self._lora_rank = cfg_model.lora_rank
        self._lora_alpha = cfg_model.lora_alpha
        self._lora_attn_modules = list(cfg_model.lora_attn_modules)
        self._apply_lora_to_mlp = cfg_model.apply_lora_to_mlp
        self._apply_lora_to_output = getattr(cfg_model, "apply_lora_to_output", False)
        self.adapter_params = get_adapter_params(model)
        self._is_dora = any(["magnitude" in k for k in self.adapter_params.keys()])
        set_trainable_params(model, self.adapter_params)

        if compile_model:
            training.compile_model(model)

        if enable_activation_checkpointing:
            training.set_activation_checkpointing(
                model, auto_wrap_policy={modules.TransformerSelfAttentionLayer}
            )

        base_missing, base_unexpected = model.load_state_dict(
            base_model_state_dict, strict=False
        )
        # This is for any adapters that need to be initialized after base weights
        # have been loaded (e.g. DoRA).
        if self._is_dora:
            for m in model.modules():
                if hasattr(m, "initialize_dora_magnitude"):
                    m.initialize_dora_magnitude()
        if lora_weights_state_dict:
            lora_missing, lora_unexpected = model.load_state_dict(
                lora_weights_state_dict, strict=False
            )
        else:
            lora_missing, lora_unexpected = None, None

        validate_missing_and_unexpected_for_lora(
            lora_attn_modules=self._lora_attn_modules,
            apply_lora_to_mlp=self._apply_lora_to_mlp,
            apply_lora_to_output=self._apply_lora_to_output,
            base_missing=base_missing,
            base_unexpected=base_unexpected,
            lora_missing=lora_missing,
            lora_unexpected=lora_unexpected,
        )
        # Validate model adapter params were loaded in with the expected dtype
        # TODO (rohan-varma): Further validation to ensure the appropriate base params
        # are NF4 vs bf16 based on the quantization config.
        training.validate_expected_param_dtype(
            self.adapter_params.items(), dtype=self._dtype
        )

        # activation offloading
        self.activations_handling_ctx = training.get_act_offloading_ctx_manager(
            model, enable_activation_offloading
        )

        log.info(f"Model is initialized with precision {self._dtype}.")

        if self._device.type != "cpu":
            memory_stats = training.get_memory_stats(device=self._device)
            training.log_memory_stats(memory_stats)
        return model

    def _setup_optimizer(
        self, cfg_optimizer: DictConfig, opt_state_dict: Optional[Dict[str, Any]] = None
    ) -> Optimizer:
        optimizer = config.instantiate(cfg_optimizer, self._model.parameters())
        if opt_state_dict:
            optimizer.load_state_dict(opt_state_dict)

        log.info("Optimizer and loss are initialized.")
        return optimizer

    def _setup_lr_scheduler(
        self,
        cfg_lr_scheduler: DictConfig,
        num_training_steps: int,
        last_epoch: int,
    ) -> Optimizer:
        lr_scheduler = config.instantiate(
            cfg_lr_scheduler,
            self._optimizer,
            num_training_steps=num_training_steps,
            last_epoch=last_epoch,
        )

        log.info("Learning rate scheduler is initialized.")
        return lr_scheduler

    def _setup_data(
        self,
        cfg_dataset: DictConfig,
        shuffle: bool,
        batch_size: int,
        collate_fn: str,
        dataloader_state_dict: Optional[Dict[str, Any]] = None,
    ) -> StatefulDataLoader:
        """
        All data related setup happens here. This recipe currently supports only
        map-style datasets. If a state_dict is provided (meaning we are resuming a training run),
        it is loaded into the dataloader.
        """
        if isinstance(cfg_dataset, ListConfig):
            datasets = [
                config.instantiate(single_cfg_dataset, self._tokenizer)
                for single_cfg_dataset in cfg_dataset
            ]
            ds = ConcatDataset(datasets=datasets)
            packed = getattr(ds, "packed", False)
        else:
            ds = config.instantiate(cfg_dataset, self._tokenizer)
            packed = cfg_dataset.get("packed", False)

        # Instantiate collate_fn
        if "left_pad_sequence" in collate_fn:
            raise RuntimeError("left_pad_sequence collator is only for inference.")
        collate_fn = _get_component_from_path(collate_fn)

        dataloader = StatefulDataLoader(
            dataset=ds,
            shuffle=shuffle,
            batch_size=batch_size,
            collate_fn=(
                partial(
                    collate_fn,
                    padding_idx=self._tokenizer.pad_id,
                    ignore_idx=self._loss_fn.ignore_index,
                )
                if not packed
                else padded_collate_packed
            ),
            # dropping last avoids shape issues with compile + flex attention
            drop_last=True,
        )
        if dataloader_state_dict is not None:
            dataloader.load_state_dict(dataloader_state_dict)
            # B/c we currently only save at epoch boundaries, if we cut the previous epoch short
            # we need to force the dataloader to finish the last iteration before it's actually used
            list(dataloader)
        return dataloader

    def save_checkpoint(self, epoch: int) -> None:
        """
        Checkpoint the state of the recipe. The constructed checkpoint state dict
        contains the following information:
        - Merged weights with key MODEL_KEY
        - Adapter weights with key ADAPTER_KEY
        - Relevant recipe state if training is not complete
        - If the `self._save_adapter_weights_only` option is True, the checkpointer will save only the adapter weights

        To correctly resume from training, the adapter weights and recipe state must be provided along with the base model weights.
        """
        ckpt_dict = {}

        intermediate_checkpoint = epoch + 1 < self.total_epochs
        # if training is in-progress, checkpoint the optimizer state as well
        if intermediate_checkpoint:
            ckpt_dict.update(
                {
                    training.OPT_KEY: self._optimizer.state_dict(),
                    training.SEED_KEY: self.seed,
                    training.EPOCHS_KEY: self.epochs_run,
                    training.TOTAL_EPOCHS_KEY: self.total_epochs,
                    training.MAX_STEPS_KEY: self.max_steps_per_epoch,
                    training.DATALOADER_KEY: self._dataloader.state_dict(),
                }
            )

        adapter_state_dict = get_adapter_state_dict(self._model.state_dict())
        ckpt_dict.update({training.ADAPTER_KEY: adapter_state_dict})

        if not self._save_adapter_weights_only:
            # Construct the full state dict with LoRA weights merged into base LLM weights

            # Move to CPU to avoid a copy on GPU
            state_dict = {k: v.cpu() for k, v in self._model.state_dict().items()}

            merged_state_dict = get_merged_lora_ckpt(
                state_dict,
                rank=self._lora_rank,
                alpha=self._lora_alpha,
            )

            ckpt_dict.update({training.MODEL_KEY: merged_state_dict})

        adapter_config = {
            "r": self._lora_rank,
            "lora_alpha": self._lora_alpha,
            "target_modules": get_lora_module_names(
                self._lora_attn_modules,
                self._apply_lora_to_mlp,
                self._apply_lora_to_output,
            ),
            "peft_type": "LORA",
        }
        ckpt_dict.update({training.ADAPTER_CONFIG: adapter_config})

        self._checkpointer.save_checkpoint(
            ckpt_dict,
            epoch=epoch,
            intermediate_checkpoint=intermediate_checkpoint,
            adapter_only=self._save_adapter_weights_only,
        )

    def _loss_step(self, batch: Dict[str, torch.Tensor]) -> torch.Tensor:
        # Shape [b, s], needed for the loss not the model
        labels = batch.pop("labels")
        # run model
        with self.activations_handling_ctx:
            logits = self._model(**batch)

        # Shift labels to compute loss
        # equivalent to doing labels[..., 1:] and logits[..., :-1, :]
        # But this way we dont need to slice the logits. We just add an ignore index to labels.
        labels = torch.hstack(
            (labels[..., 1:], self.ignore_labels_cache[: labels.shape[0]])
        )
        if not isinstance(logits, list):
            labels = labels.reshape(-1)
            logits = logits.reshape(-1, logits.size(-1))

        loss = self._loss_fn(logits, labels)

        # free logits otherwise it peaks backward memory
        del logits

        return loss

    def train(self) -> None:
        """
        The core training loop.
        """

        if self._compile:
            log.info(
                "NOTE: torch.compile is enabled and model is compiled in first forward. Expect a relatively slow first iteration."
            )

        # Initialize tokens count and running loss (for grad accumulation)
        t0 = time.perf_counter()
        running_loss = 0
        num_tokens = 0

        with self._profiler as prof:
            # self.epochs_run should be non-zero when we're resuming from a checkpoint
            for curr_epoch in range(self.epochs_run, self.total_epochs):
                pbar = tqdm(total=self._steps_per_epoch)
                for idx, batch in enumerate(self._dataloader):
<<<<<<< HEAD
                    if not has_trainable_tokens(
                        labels=batch.get("labels"),
                        ignore_index=self._loss_fn.ignore_index
                        if hasattr(self._loss_fn, "ignore_index")
                        else -100,
                    ):
                        continue

=======
>>>>>>> 4d9840c9
                    # Start tracking CUDA memory for active steps for just the first epoch
                    if (
                        curr_epoch == 0
                        and self.profiler_profile_memory
                        and idx == self.profiler_wait_steps + self.profiler_warmup_steps
                        and self._device.type == "cuda"
                    ):
                        torch.cuda.memory._record_memory_history()

                    utils.batch_to_device(batch, self._device)

                    # Calculate the number of unmasked tokens in the current batch
                    # and increment the total number of tokens seen in the step
                    current_num_tokens = (
                        batch["labels"] != self._loss_fn.ignore_index
                    ).sum()
                    num_tokens += current_num_tokens

                    # Loss is normalized by default so we multiply by the number of tokens
                    # This way we can normalize by the total number of tokens if we're accumulating gradients
                    current_loss = self._loss_step(batch) * current_num_tokens
                    running_loss += current_loss
                    current_loss.backward()

                    # Step with optimizer
                    if (idx + 1) % self._gradient_accumulation_steps == 0:
                        training.scale_grads(self._model, 1 / num_tokens)
                        if self._clip_grad_norm is not None:
                            grad_norm = torch.nn.utils.clip_grad_norm_(
                                self._model.parameters(),
                                max_norm=float(self._clip_grad_norm),
                            )
                        self._optimizer.step()
                        self._optimizer.zero_grad(set_to_none=True)
                        self._lr_scheduler.step()
                        # Update the number of steps when the weights are updated
                        self.global_step += 1

                        loss_to_log = running_loss.item() / num_tokens
                        pbar.update(1)
                        pbar.set_description(
                            f"{curr_epoch + 1}|{self.global_step}|Loss: {loss_to_log}"
                        )

                        # Log per-step metrics
                        if self.global_step % self._log_every_n_steps == 0:
                            time_per_step = time.perf_counter() - t0
                            log_dict = {
                                "loss": loss_to_log,
                                "lr": self._optimizer.param_groups[0]["lr"],
                                "tokens_per_second_per_gpu": num_tokens / time_per_step,
                            }
                            if (
                                self._device.type != "cpu"
                                and self._log_peak_memory_stats
                            ):
                                log_dict.update(
                                    training.get_memory_stats(device=self._device)
                                )
                            if self._clip_grad_norm is not None:
                                log_dict.update({"grad_norm": grad_norm})
                            self._metric_logger.log_dict(
                                log_dict,
                                step=self.global_step,
                            )

                        # Reset running stats for the next step
                        running_loss = 0
                        num_tokens = 0
                        t0 = time.perf_counter()

                    # Stop tracking CUDA memory now that active steps are complete
                    if (
                        curr_epoch == 0
                        and self.profiler_profile_memory
                        and idx
                        == self.profiler_wait_steps
                        + self.profiler_warmup_steps
                        + self.profiler_active_steps
                        and self._device.type == "cuda"
                    ):
                        torch.cuda.memory._record_memory_history(enabled=None)

                    # Step the profiler
                    # Note we are stepping each batch, which might not include optimizer step in the trace
                    # if the schedule cycle doesn't align with gradient accumulation.
                    prof.step()

                    if (
                        (idx + 1) // self._gradient_accumulation_steps
                    ) == self.max_steps_per_epoch:
                        break

                self.epochs_run += 1
                start_save_checkpoint = time.perf_counter()
                log.info("Starting checkpoint save...")
                self.save_checkpoint(epoch=curr_epoch)
                log.info(
                    "Checkpoint saved in {:.2f} seconds.".format(
                        time.perf_counter() - start_save_checkpoint
                    )
                )

    def cleanup(self) -> None:
        self._metric_logger.close()


@config.parse
def recipe_main(cfg: DictConfig) -> None:
    """
    Entry point for the recipe.

    Configurable parameters are read in the following order:
        - Parameters specified in config (see available configs through ``tune ls``)
        - Overwritten by arguments from the command-line
    """
    config.log_config(recipe_name="LoRAFinetuneRecipeSingleDevice", cfg=cfg)
    recipe = LoRAFinetuneRecipeSingleDevice(cfg=cfg)
    recipe.setup(cfg=cfg)
    recipe.train()
    recipe.cleanup()


if __name__ == "__main__":
    sys.exit(recipe_main())<|MERGE_RESOLUTION|>--- conflicted
+++ resolved
@@ -677,7 +677,6 @@
             for curr_epoch in range(self.epochs_run, self.total_epochs):
                 pbar = tqdm(total=self._steps_per_epoch)
                 for idx, batch in enumerate(self._dataloader):
-<<<<<<< HEAD
                     if not has_trainable_tokens(
                         labels=batch.get("labels"),
                         ignore_index=self._loss_fn.ignore_index
@@ -686,8 +685,6 @@
                     ):
                         continue
 
-=======
->>>>>>> 4d9840c9
                     # Start tracking CUDA memory for active steps for just the first epoch
                     if (
                         curr_epoch == 0
